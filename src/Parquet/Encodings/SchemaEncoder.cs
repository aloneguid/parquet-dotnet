--- conflicted
+++ resolved
@@ -334,12 +334,7 @@
 
         public static SchemaElement Encode(DataField field) {
             SType st = field.ClrType;
-<<<<<<< HEAD
             var tse = new SchemaElement { Name = field.Name };
-            tse.LogicalType = new LogicalType();
-=======
-            var tse = new Thrift.SchemaElement(field.Name);
->>>>>>> 4991b9e6
 
             if(st == typeof(bool)) {                                // boolean
                 tse.Type = Type.BOOLEAN;
@@ -357,17 +352,11 @@
                     bw = 32;
                 bool signed = st == typeof(sbyte) || st == typeof(short) || st == typeof(int);
 
-<<<<<<< HEAD
-                tse.LogicalType.INTEGER = new IntType {
-                    BitWidth = bw,
-                    IsSigned = signed
-=======
                 tse.LogicalType = new LogicalType {
-                    INTEGER = new Thrift.IntType {
+                    INTEGER = new IntType {
                         BitWidth = bw,
                         IsSigned = signed
                     }
->>>>>>> 4991b9e6
                 };
                 tse.ConvertedType = bw switch {
                     8 => signed ? ConvertedType.INT_8 : ConvertedType.UINT_8,
@@ -376,20 +365,14 @@
                     _ => ConvertedType.INT_32
                 };
             } else if(st == typeof(long) || st == typeof(ulong)) {  // 64-bit number
-<<<<<<< HEAD
                 tse.Type = Type.INT64;
-                tse.LogicalType.INTEGER = new IntType { BitWidth = 64, IsSigned = st == typeof(long) };
-                tse.ConvertedType = st == typeof(long) ? ConvertedType.INT_64 : ConvertedType.UINT_64;
-=======
-                tse.Type = Thrift.Type.INT64;
                 tse.LogicalType = new LogicalType {
-                    INTEGER = new Thrift.IntType {
+                    INTEGER = new IntType {
                         BitWidth = 64,
                         IsSigned = st == typeof(long)
                     }
                 };
-                tse.Converted_type = st == typeof(long) ? Thrift.ConvertedType.INT_64 : Thrift.ConvertedType.UINT_64;
->>>>>>> 4991b9e6
+                tse.ConvertedType = st == typeof(long) ? ConvertedType.INT_64 : ConvertedType.UINT_64;
             } else if(st == typeof(float)) {                        // float
                 tse.Type = Type.FLOAT;
             } else if(st == typeof(double)) {                       // double
@@ -397,17 +380,11 @@
             } else if(st == typeof(BigInteger)) {                   // BigInteger
                 tse.Type = Type.INT96;
             } else if(st == typeof(string)) {                       // string
-<<<<<<< HEAD
                 tse.Type = Type.BYTE_ARRAY;
-                tse.LogicalType.STRING = new StringType();
+                tse.LogicalType = new LogicalType {
+                    STRING = new StringType()
+                };
                 tse.ConvertedType = ConvertedType.UTF8;
-=======
-                tse.Type = Thrift.Type.BYTE_ARRAY;
-                tse.LogicalType = new LogicalType {
-                    STRING = new Thrift.StringType()
-                };
-                tse.Converted_type = Thrift.ConvertedType.UTF8;
->>>>>>> 4991b9e6
             } else if(st == typeof(decimal)) {                      // decimal
 
                 int precision;
@@ -434,17 +411,11 @@
                     tse.TypeLength = 16;
                 }
 
-<<<<<<< HEAD
-                tse.LogicalType.DECIMAL = new DecimalType {
-                    Precision = precision,
-                    Scale = scale
-=======
                 tse.LogicalType = new LogicalType {
-                    DECIMAL = new Thrift.DecimalType {
+                    DECIMAL = new DecimalType {
                         Precision = precision,
                         Scale = scale
                     }
->>>>>>> 4991b9e6
                 };
                 tse.Precision = precision;
                 tse.Scale = scale;
@@ -470,50 +441,30 @@
                 }
 #if NET6_0_OR_GREATER
             } else if(st == typeof(DateOnly)) {         // DateOnly
-<<<<<<< HEAD
                 tse.Type = Type.INT32;
-                tse.LogicalType.DATE = new DateType();
+                tse.LogicalType = new LogicalType { DATE = new DateType() };
                 tse.ConvertedType = ConvertedType.DATE;
-=======
-                tse.Type = Thrift.Type.INT32;
-                tse.LogicalType = new LogicalType { DATE = new Thrift.DateType() };
-                tse.Converted_type = Thrift.ConvertedType.DATE;
->>>>>>> 4991b9e6
 #endif
             } else if(st == typeof(TimeSpan)) {         // TimeSpan
                 if(field is TimeSpanDataField dfTime) {
                     switch(dfTime.TimeSpanFormat) {
                         case TimeSpanFormat.MilliSeconds:
-<<<<<<< HEAD
                             tse.Type = Type.INT32;
-                            tse.LogicalType.TIME = new TimeType {
-                                IsAdjustedToUTC = true,
-                                Unit = new TimeUnit { MILLIS = new MilliSeconds() }
-=======
-                            tse.Type = Thrift.Type.INT32;
                             tse.LogicalType = new LogicalType {
-                                TIME = new Thrift.TimeType {
+                                TIME = new TimeType {
                                     IsAdjustedToUTC = true,
-                                    Unit = new Thrift.TimeUnit { MILLIS = new Thrift.MilliSeconds() }
+                                    Unit = new TimeUnit { MILLIS = new MilliSeconds() }
                                 }
->>>>>>> 4991b9e6
                             };
                             tse.ConvertedType = ConvertedType.TIME_MILLIS;
                             break;
                         case TimeSpanFormat.MicroSeconds:
-<<<<<<< HEAD
                             tse.Type = Type.INT64;
-                            tse.LogicalType.TIME = new TimeType {
-                                IsAdjustedToUTC = true,
-                                Unit = new TimeUnit { MICROS = new MicroSeconds() }
-=======
-                            tse.Type = Thrift.Type.INT64;
                             tse.LogicalType = new LogicalType {
-                                TIME = new Thrift.TimeType {
+                                TIME = new TimeType {
                                     IsAdjustedToUTC = true,
-                                    Unit = new Thrift.TimeUnit { MICROS = new Thrift.MicroSeconds() }
+                                    Unit = new TimeUnit { MICROS = new MicroSeconds() }
                                 }
->>>>>>> 4991b9e6
                             };
                             tse.ConvertedType = ConvertedType.TIME_MICROS;
                             break;
@@ -521,19 +472,12 @@
                             throw new NotImplementedException($"{dfTime.TimeSpanFormat} time format is not implemented");
                     }
                 } else {
-<<<<<<< HEAD
                     tse.Type = Type.INT32;
-                    tse.LogicalType.TIME = new TimeType {
-                        IsAdjustedToUTC = true,
-                        Unit = new TimeUnit { MILLIS = new MilliSeconds() }
-=======
-                    tse.Type = Thrift.Type.INT32;
                     tse.LogicalType = new LogicalType {
-                        TIME = new Thrift.TimeType {
+                        TIME = new TimeType {
                             IsAdjustedToUTC = true,
-                            Unit = new Thrift.TimeUnit { MILLIS = new Thrift.MilliSeconds() }
+                            Unit = new TimeUnit { MILLIS = new MilliSeconds() }
                         }
->>>>>>> 4991b9e6
                     };
                     tse.ConvertedType = ConvertedType.TIME_MILLIS;
                 }
