﻿<Project Sdk="Microsoft.NET.Sdk">

    <PropertyGroup>
        <TargetFrameworks Condition="'$(LATEST_NET_ONLY)' != ''">net8.0</TargetFrameworks>
        <TargetFrameworks Condition="'$(LATEST_NET_ONLY)' == ''">netstandard2.0;netstandard2.1;net6.0;net8.0</TargetFrameworks>
        <Company></Company>
        <PackageId>Parquet.Net</PackageId>
        <GenerateDocumentationFile>true</GenerateDocumentationFile>
        <AllowUnsafeBlocks>true</AllowUnsafeBlocks>
        <TreatWarningsAsErrors>true</TreatWarningsAsErrors>
        <WarningsAsErrors />
        <DocumentationFile>bin\Debug\$(TargetFramework)\Parquet.xml</DocumentationFile>
        <DebugType>full</DebugType>
        <DebugSymbols>true</DebugSymbols>
        <PackageTags>apache parquet dotnet core net c# f# windows linux macos ios android xboxone xbox</PackageTags>
        <LangVersion>latest</LangVersion>
        <Nullable>enable</Nullable>

        <!-- Sign with a fake no password signature for convenience. Note this is not a proof of anything.-->
        <SignAssembly>true</SignAssembly>
        <AssemblyOriginatorKeyFile>../fake.snk</AssemblyOriginatorKeyFile>

        <PublishRepositoryUrl>true</PublishRepositoryUrl>
        <IncludeSymbols>true</IncludeSymbols>
        <SymbolPackageFormat>snupkg</SymbolPackageFormat>
        <Authors>Ivan Gavryliuk (@aloneguid)</Authors>
        <Product />
        <PackageLicenseExpression>MIT</PackageLicenseExpression>
        <PackageProjectUrl>https://github.com/aloneguid/parquet-dotnet</PackageProjectUrl>
        <RepositoryUrl>https://github.com/aloneguid/parquet-dotnet</RepositoryUrl>
        <RepositoryType>GitHub</RepositoryType>
        <PackageIcon>icon.png</PackageIcon>
        <Description>Fully managed Apache Parquet implementation.</Description>
        <PackageReadmeFile>README.md</PackageReadmeFile>

    </PropertyGroup>

    <PropertyGroup Condition="'$(Configuration)' == 'Release'">
        <GeneratePackageOnBuild>True</GeneratePackageOnBuild>
        <PublishRepositoryUrl>true</PublishRepositoryUrl>
        <EmbedUntrackedSources>true</EmbedUntrackedSources>
        <AllowedOutputExtensionsInPackageBuildOutputFolder>$(AllowedOutputExtensionsInPackageBuildOutputFolder);.pdb</AllowedOutputExtensionsInPackageBuildOutputFolder>
    </PropertyGroup>

    <ItemGroup Condition="'$(Configuration)' == 'Release'">
        <PackageReference Include="Microsoft.SourceLink.GitHub" Version="1.0.0" PrivateAssets="All" />
    </ItemGroup>

    <ItemGroup>
      <Compile Include="..\NetBox.cs" Link="NetBox.cs" />
    </ItemGroup>

    <ItemGroup>
        <PackageReference Include="IronCompress" Version="1.5.2" />
        <PackageReference Include="Microsoft.Data.Analysis" Version="0.21.1" />
        <PackageReference Include="Microsoft.IO.RecyclableMemoryStream" Version="3.0.1" />
    </ItemGroup>

    <ItemGroup Condition="'$(TargetFramework)' == 'netstandard2.0'">
        <PackageReference Include="System.Reflection.Emit.Lightweight" Version="4.7.0" />
        <PackageReference Include="System.Threading.Tasks.Extensions" Version="4.5.4" />
        <PackageReference Include="System.Text.Json" Version="8.0.4" />
<<<<<<< HEAD
        <PackageReference Include="Nullable" Version="1.3.1" />
=======
>>>>>>> 8535bcfa
    </ItemGroup>

    <ItemGroup Condition="'$(TargetFramework)' == 'netstandard2.1'">
        <PackageReference Include="System.Text.Json" Version="8.0.4" />
    </ItemGroup>


    <ItemGroup>
        <None Include="..\..\docs\README.md">
          <Pack>True</Pack>
          <PackagePath>\</PackagePath>
        </None>
        <None Include="..\icon.png">
            <Pack>True</Pack>
            <PackagePath></PackagePath>
        </None>
        <None Update="Data\Analysis\DataFrameMapper.tt">
          <Generator>TextTemplatingFileGenerator</Generator>
          <LastGenOutput>DataFrameMapper.cs</LastGenOutput>
        </None>
        <None Update="Encodings\BitPackedEncoder.tt">
          <Generator>TextTemplatingFileGenerator</Generator>
          <LastGenOutput>BitPackedEncoder.cs</LastGenOutput>
        </None>
        <None Update="Encodings\DeltaBinaryPackedEncoder.Variations.tt">
          <Generator>TextTemplatingFileGenerator</Generator>
          <LastGenOutput>DeltaBinaryPackedEncoder.Variations.cs</LastGenOutput>
        </None>
        <None Update="Encodings\RleBitpackedHybridEncoder.Variations.tt">
          <Generator>TextTemplatingFileGenerator</Generator>
          <LastGenOutput>RleBitpackedHybridEncoder.Variations.cs</LastGenOutput>
        </None>
        <None Update="Extensions\UntypedArrayExtensions.tt">
          <Generator>TextTemplatingFileGenerator</Generator>
          <LastGenOutput>UntypedArrayExtensions.cs</LastGenOutput>
        </None>
    </ItemGroup>

    <ItemGroup>
      <Service Include="{508349b6-6b84-4df5-91f0-309beebad82d}" />
    </ItemGroup>

    <ItemGroup>
      <Compile Update="Data\Analysis\DataFrameMapper.cs">
        <DesignTime>True</DesignTime>
        <AutoGen>True</AutoGen>
        <DependentUpon>DataFrameMapper.tt</DependentUpon>
      </Compile>
      <Compile Update="Encodings\BitPackedEncoder.Precompiled.cs">
        <DesignTime>True</DesignTime>
        <AutoGen>True</AutoGen>
        <DependentUpon>BitPackedEncoder.Precompiled.tt</DependentUpon>
      </Compile>
      <Compile Update="Encodings\DeltaBinaryPackedEncoder.Variations.cs">
        <DesignTime>True</DesignTime>
        <AutoGen>True</AutoGen>
        <DependentUpon>DeltaBinaryPackedEncoder.Variations.tt</DependentUpon>
      </Compile>
      <Compile Update="Encodings\RleBitpackedHybridEncoder.Variations.cs">
        <DesignTime>True</DesignTime>
        <AutoGen>True</AutoGen>
        <DependentUpon>RleBitpackedHybridEncoder.Variations.tt</DependentUpon>
      </Compile>
      <Compile Update="Extensions\UntypedArrayExtensions.cs">
        <DesignTime>True</DesignTime>
        <AutoGen>True</AutoGen>
        <DependentUpon>UntypedArrayExtensions.tt</DependentUpon>
      </Compile>
      <Compile Update="Encodings\BitPackedEncoder.cs">
        <AutoGen>True</AutoGen>
        <DesignTime>True</DesignTime>
        <DependentUpon>BitPackedEncoder.tt</DependentUpon>
      </Compile>
    </ItemGroup>

</Project><|MERGE_RESOLUTION|>--- conflicted
+++ resolved
@@ -60,10 +60,7 @@
         <PackageReference Include="System.Reflection.Emit.Lightweight" Version="4.7.0" />
         <PackageReference Include="System.Threading.Tasks.Extensions" Version="4.5.4" />
         <PackageReference Include="System.Text.Json" Version="8.0.4" />
-<<<<<<< HEAD
         <PackageReference Include="Nullable" Version="1.3.1" />
-=======
->>>>>>> 8535bcfa
     </ItemGroup>
 
     <ItemGroup Condition="'$(TargetFramework)' == 'netstandard2.1'">
