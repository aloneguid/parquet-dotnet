﻿using System;
using System.Data;

namespace Parquet {
    /// <summary>
    /// Parquet options
    /// </summary>
    public class ParquetOptions {
        
        /// <summary>
        /// When true byte arrays will be treated as UTF-8 strings on read
        /// </summary>
        public bool TreatByteArrayAsString { get; set; } = false;

        /// <summary>
        /// Gets or sets a value indicating whether big integers are always treated as dates on read
        /// </summary>
        public bool TreatBigIntegersAsDates { get; set; } = true;

#if NET6_0_OR_GREATER
        /// <summary>
        /// When set to true, parquet dates will be deserialized as <see cref="DateOnly"/>, otherwise
        /// as <see cref="DateTime"/> with missing time part.
        /// </summary>
        public bool UseDateOnlyTypeForDates { get; set; } = false;

        /// <summary>
        /// When set to true, parquet times with millisecond precision will be deserialized as <see cref="TimeOnly"/>, otherwise
        /// as <see cref="TimeSpan"/> with missing time part.
        /// </summary>
        public bool UseTimeOnlyTypeForTimeMillis { get; set; } = false;

        /// <summary>
        /// When set to true, parquet times with microsecond precision will be deserialized as <see cref="TimeOnly"/>, otherwise
        /// as <see cref="TimeSpan"/> with missing time part.
        /// </summary>
        public bool UseTimeOnlyTypeForTimeMicros { get; set; } = false;
#endif

        /// <summary>
        /// Whether to use dictionary encoding for columns if data meets <seealso cref="DictionaryEncodingThreshold"/>
        /// The following CLR types are currently supported:
        /// <see cref="string"/>, <see cref="DateTime"/>, <see cref="decimal"/>, <see cref="byte"/>, <see cref="short"/>, <see cref="ushort"/>, <see cref="int"/>, <see cref="uint"/>, <see cref="long"/>, <see cref="ulong"/>, <see cref="float"/>, <see cref="double"/>"/>
        /// </summary>
        public bool UseDictionaryEncoding { get; set; } = true;

        /// <summary>
        /// Dictionary uniqueness threshold, which is a value from 0 (no unique values) 
        /// to 1 (all values are unique) indicating when dictionary encoding is applied.
        /// Uniqueness factor needs to be less or equal than this threshold.
        /// </summary>
        public double DictionaryEncodingThreshold { get; set; } = 0.8;

        /// <summary>
        /// When set, the default encoding for INT32 and INT64 is <see cref="Parquet.Meta.Encoding.DELTA_BINARY_PACKED"/>, otherwise
        /// it's reverted to <see cref="Parquet.Meta.Encoding.PLAIN"/>. You should only set this to <see langword="false"/> if
        /// your readers do not understand it.
        /// </summary>
        public bool UseDeltaBinaryPackedEncoding { get; set; } = true;

        /// <summary>
<<<<<<< HEAD
        /// Key used to decrypt encrypted parquet files created in encrypted footer mode.
        /// </summary>
        /// <remarks>Currently only used by <see cref="ParquetReader"/></remarks>
        public string? EncryptionKey { get; set; } = null;

        /// <summary>
        /// Optional Additional Authentication Data Prefix used to verify the integrity of the encrypted file. Only required
        /// if the file was encrypted with an AAD Prefix *and* the prefix wasn't embedded into the 
        /// file by the author.
        /// </summary>
        /// <remarks>Currently only used by <see cref="ParquetReader"/></remarks>
        public string? AADPrefix { get; set; } = null;
=======
        /// This option is passed to the <see cref="Microsoft.IO.RecyclableMemoryStreamManager"/> , 
        /// which keeps a pool of streams in memory for reuse. 
        /// By default when this option is unset, the RecyclableStreamManager 
        /// will keep an unbounded amount of memory, which is 
        /// "indistinguishable from a memory leak" per their documentation.
        /// 
        /// This does not restrict the size of the pool, but just allows 
        /// the garbage collector to free unused memory over this limit.
        /// 
        /// You may want to adjust this smaller to reduce max memory usage, 
        /// or larger to reduce garbage collection frequency.
        /// 
        /// Defaults to 16MB.  
        /// </summary>
        public int MaximumSmallPoolFreeBytes { get; set; } = 16 * 1024 * 1024;

        /// <summary>
        /// This option is passed to the <see cref="Microsoft.IO.RecyclableMemoryStreamManager"/> , 
        /// which keeps a pool of streams in memory for reuse. 
        /// By default when this option is unset, the RecyclableStreamManager 
        /// will keep an unbounded amount of memory, which is 
        /// "indistinguishable from a memory leak" per their documentation.
        /// 
        /// This does not restrict the size of the pool, but just allows 
        /// the garbage collector to free unused memory over this limit.
        /// 
        /// You may want to adjust this smaller to reduce max memory usage, 
        /// or larger to reduce garbage collection frequency.
        /// 
        /// Defaults to 64MB.
        /// </summary>
        public int MaximumLargePoolFreeBytes { get; set; } = 64 * 1024 * 1024;
>>>>>>> 068b9875
    }
}<|MERGE_RESOLUTION|>--- conflicted
+++ resolved
@@ -6,7 +6,7 @@
     /// Parquet options
     /// </summary>
     public class ParquetOptions {
-        
+
         /// <summary>
         /// When true byte arrays will be treated as UTF-8 strings on read
         /// </summary>
@@ -59,7 +59,6 @@
         public bool UseDeltaBinaryPackedEncoding { get; set; } = true;
 
         /// <summary>
-<<<<<<< HEAD
         /// Key used to decrypt encrypted parquet files created in encrypted footer mode.
         /// </summary>
         /// <remarks>Currently only used by <see cref="ParquetReader"/></remarks>
@@ -72,7 +71,8 @@
         /// </summary>
         /// <remarks>Currently only used by <see cref="ParquetReader"/></remarks>
         public string? AADPrefix { get; set; } = null;
-=======
+
+        /// <summary>
         /// This option is passed to the <see cref="Microsoft.IO.RecyclableMemoryStreamManager"/> , 
         /// which keeps a pool of streams in memory for reuse. 
         /// By default when this option is unset, the RecyclableStreamManager 
@@ -105,6 +105,5 @@
         /// Defaults to 64MB.
         /// </summary>
         public int MaximumLargePoolFreeBytes { get; set; } = 64 * 1024 * 1024;
->>>>>>> 068b9875
     }
 }