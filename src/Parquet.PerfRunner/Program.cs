﻿// for performance tests only

using BenchmarkDotNet.Running;
<<<<<<< HEAD
using Parquet.PerfRunner.Benchmarks;

bool haveArgs = args.Length > 0;
string benchName;
if(!haveArgs) {
    Console.WriteLine("Enter the benchmark name to run:");
    benchName = Console.ReadLine()!;
} else {
    benchName = args[0];
}

switch(benchName) {
    case "write":
        BenchmarkRunner.Run<WriteBenchmark>();
        break;
    case "progression":
        BenchmarkRunner.Run<VersionedBenchmark>();
        break;
    case "sharp-compare-taxi":
        BenchmarkRunner.Run<ParquetSharpComparisonBenchmark>();
        break;
    case "self-compare-taxi":
        BenchmarkRunner.Run<SelfComparisonBenchmark>();
        break;
=======
using Parquet;
using Parquet.PerfRunner;
using Parquet.PerfRunner.Benchmarks;

if(args.Length == 1) {
    switch(args[0]) {
        case "highLevel":
            HighLevel.Run();
            break;
        case "write":
            BenchmarkRunner.Run<WriteBenchmark>();
            break;
        case "progression":
            VersionedBenchmark.Run();
            break;
        case "twosamples":
            break;
    }
} else {
    await new DataTypes().NullableInts();
    //await SampleGenerator.GenerateFiles();
>>>>>>> d03a975a
}<|MERGE_RESOLUTION|>--- conflicted
+++ resolved
@@ -1,7 +1,6 @@
 ﻿// for performance tests only
 
 using BenchmarkDotNet.Running;
-<<<<<<< HEAD
 using Parquet.PerfRunner.Benchmarks;
 
 bool haveArgs = args.Length > 0;
@@ -26,27 +25,7 @@
     case "self-compare-taxi":
         BenchmarkRunner.Run<SelfComparisonBenchmark>();
         break;
-=======
-using Parquet;
-using Parquet.PerfRunner;
-using Parquet.PerfRunner.Benchmarks;
-
-if(args.Length == 1) {
-    switch(args[0]) {
-        case "highLevel":
-            HighLevel.Run();
-            break;
-        case "write":
-            BenchmarkRunner.Run<WriteBenchmark>();
-            break;
-        case "progression":
-            VersionedBenchmark.Run();
-            break;
-        case "twosamples":
-            break;
-    }
-} else {
-    await new DataTypes().NullableInts();
-    //await SampleGenerator.GenerateFiles();
->>>>>>> d03a975a
+    case "highLevel":
+        HighLevel.Run();
+        break;
 }