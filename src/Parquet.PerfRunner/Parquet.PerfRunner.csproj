﻿<Project Sdk="Microsoft.NET.Sdk">

    <PropertyGroup>
        <OutputType>Exe</OutputType>
        <TargetFramework>net10.0</TargetFramework>
        <ImplicitUsings>enable</ImplicitUsings>
        <Nullable>enable</Nullable>
        <LangVersion>latest</LangVersion>
        <SignAssembly>true</SignAssembly>
        <AssemblyOriginatorKeyFile>../fake.snk</AssemblyOriginatorKeyFile>
        <!-- When set, allows benchmarks to force a specific Parquet.Net NuGet version via msbuild arguments. -->
        <ParquetNuGetVersion Condition="'$(ParquetNuGetVersion)' == ''"></ParquetNuGetVersion>
    </PropertyGroup>

    <ItemGroup>
        <PackageReference Include="BenchmarkDotNet" Version="0.15.7" />
        <PackageReference Include="ParquetSharp" Version="21.0.0" />
    </ItemGroup>

<<<<<<< HEAD
    <ItemGroup Condition="'$(ParquetNuGetVersion)' != ''">
        <PackageReference Include="Parquet.Net" Version="$(ParquetNuGetVersion)" />
    </ItemGroup>

    <ItemGroup Condition="'$(ParquetNuGetVersion)' == ''">
=======
    <!-- normally, reference project directly -->
    <ItemGroup Condition="'$(ParquetVersion)' == ''">
>>>>>>> d03a975a
        <ProjectReference Include="..\Parquet\Parquet.csproj" />
    </ItemGroup>

    <!-- for perf testing specific Parquet versions -->
    <ItemGroup Condition="'$(ParquetVersion)' != ''">
        <PackageReference Include="Parquet.Net" Version="$(ParquetVersion)" />
    </ItemGroup>

</Project><|MERGE_RESOLUTION|>--- conflicted
+++ resolved
@@ -8,8 +8,6 @@
         <LangVersion>latest</LangVersion>
         <SignAssembly>true</SignAssembly>
         <AssemblyOriginatorKeyFile>../fake.snk</AssemblyOriginatorKeyFile>
-        <!-- When set, allows benchmarks to force a specific Parquet.Net NuGet version via msbuild arguments. -->
-        <ParquetNuGetVersion Condition="'$(ParquetNuGetVersion)' == ''"></ParquetNuGetVersion>
     </PropertyGroup>
 
     <ItemGroup>
@@ -17,16 +15,8 @@
         <PackageReference Include="ParquetSharp" Version="21.0.0" />
     </ItemGroup>
 
-<<<<<<< HEAD
-    <ItemGroup Condition="'$(ParquetNuGetVersion)' != ''">
-        <PackageReference Include="Parquet.Net" Version="$(ParquetNuGetVersion)" />
-    </ItemGroup>
-
-    <ItemGroup Condition="'$(ParquetNuGetVersion)' == ''">
-=======
     <!-- normally, reference project directly -->
     <ItemGroup Condition="'$(ParquetVersion)' == ''">
->>>>>>> d03a975a
         <ProjectReference Include="..\Parquet\Parquet.csproj" />
     </ItemGroup>
 
